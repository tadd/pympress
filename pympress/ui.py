--- conflicted
+++ resolved
@@ -44,6 +44,13 @@
 import pympress.pixbufcache
 import pympress.util
 
+#: "Regular" PDF file (without notes)
+PDF_REGULAR      = 0
+#: Content page (left side) of a PDF file with notes
+PDF_CONTENT_PAGE = 1
+#: Notes page (right side) of a PDF file with notes
+PDF_NOTES_PAGE   = 2
+
 class UI:
     """Pympress GUI management."""
 
@@ -93,8 +100,8 @@
     #: Current :class:`~pympress.document.Document` instance.
     doc = None
 
-    #: Display mode with notes or not
-    disp_mode = 0
+    #: Whether to use notes mode or not
+    notes_mode = False
 
     def __init__(self, doc):
         """
@@ -109,8 +116,8 @@
         # Pixbuf cache
         self.cache = pympress.pixbufcache.PixbufCache(doc)
 
-        # Pre-set document mode
-        self.disp_mode = doc.get_mode()
+        # Use notes mode by default if the document has notes
+        self.notes_mode = doc.has_notes()
 
         # Content window
         self.c_win.set_title("pympress content")
@@ -124,10 +131,10 @@
         self.c_da.modify_bg(gtk.STATE_NORMAL, black)
         self.c_da.connect("expose-event", self.on_expose)
         self.c_da.set_name("c_da")
-        if self.disp_mode == 1 : 
-            self.cache.add_widget("c_da", 1)
-        else :
-            self.cache.add_widget("c_da")
+        if self.notes_mode:
+            self.cache.add_widget("c_da", pympress.document.PDF_CONTENT_PAGE)
+        else:
+            self.cache.add_widget("c_da", pympress.document.PDF_REGULAR)
         self.c_da.connect("configure-event", self.on_configure)
 
         self.c_frame.add(self.c_da)
@@ -162,7 +169,7 @@
             <menuitem action="Pause timer"/>
             <menuitem action="Reset timer"/>
             <menuitem action="Fullscreen"/>
-            <menuitem action="Note mode"/>
+            <menuitem action="Notes mode"/>
           </menu>
           <menu action="Help">
             <menuitem action="About"/>
@@ -189,7 +196,7 @@
         action_group.add_toggle_actions([
             ("Pause timer",  None,           "_Pause timer", "p",  None, self.switch_pause,      True),
             ("Fullscreen",   None,           "_Fullscreen",  "f",  None, self.switch_fullscreen, False),
-            ("Note mode",    None,           "_Note mode",   "n",  None, self.switch_mode, self.disp_mode),
+            ("Notes mode",   None,           "_Note mode",   "n",  None, self.switch_mode,       self.notes_mode),
         ])
         ui_manager.insert_action_group(action_group)
 
@@ -225,10 +232,10 @@
         self.p_da_cur.modify_bg(gtk.STATE_NORMAL, black)
         self.p_da_cur.connect("expose-event", self.on_expose)
         self.p_da_cur.set_name("p_da_cur")
-        if self.disp_mode == 1 : 
-            self.cache.add_widget("p_da_cur", 2)
+        if self.notes_mode:
+            self.cache.add_widget("p_da_cur", PDF_NOTES_PAGE)
         else :
-            self.cache.add_widget("p_da_cur")
+            self.cache.add_widget("p_da_cur", PDF_REGULAR)
         self.p_da_cur.connect("configure-event", self.on_configure)
         self.p_frame_cur.add(self.p_da_cur)
 
@@ -254,10 +261,10 @@
         self.p_da_next.modify_bg(gtk.STATE_NORMAL, black)
         self.p_da_next.connect("expose-event", self.on_expose)
         self.p_da_next.set_name("p_da_next")
-        if self.disp_mode == 1 : 
-            self.cache.add_widget("p_da_next", 1)
+        if self.notes_mode:
+            self.cache.add_widget("p_da_next", PDF_CONTENT_PAGE)
         else :
-            self.cache.add_widget("p_da_next")
+            self.cache.add_widget("p_da_next", PDF_REGULAR)
         self.p_da_next.connect("configure-event", self.on_configure)
         self.p_frame_next.add(self.p_da_next)
 
@@ -313,6 +320,7 @@
         # Show all windows
         self.c_win.show_all()
         p_win.show_all()
+
 
     def run(self):
         """Run the GTK main loop."""
@@ -353,12 +361,12 @@
         page_next = self.doc.next_page()
 
         # Aspect ratios
-        pr = page_cur.get_aspect_ratio(self.disp_mode)
+        pr = page_cur.get_aspect_ratio(self.notes_mode)
         self.c_frame.set_property("ratio", pr)
         self.p_frame_cur.set_property("ratio", pr)
 
         if page_next is not None:
-            pr = page_next.get_aspect_ratio(self.disp_mode)
+            pr = page_next.get_aspect_ratio(self.notes_mode)
             self.p_frame_next.set_property("ratio", pr)
 
         # Start counter if needed
@@ -418,11 +426,14 @@
         nb = page.number()
         pb = self.cache.get(name, nb)
         wtype = self.cache.get_widget_type(name)
-        #print "on_expose: widget %s wtype=%d" % (name, wtype)
 
         if pb is None:
             # Cache miss: render the page, and save it to the cache
             self.render_page(page, widget, wtype)
+            ww, wh = widget.window.get_size()
+            pb = gtk.gdk.Pixbuf(gtk.gdk.COLORSPACE_RGB, False, 8, ww, wh)
+            pb.get_from_drawable(widget.window, widget.window.get_colormap(), 0, 0, 0, 0, ww, wh)
+            self.cache.set(name, nb, pb)
         else:
             # Cache hit: draw the pixbuf from the cache to the widget
             gc = widget.window.new_gc()
@@ -474,12 +485,19 @@
                 self.switch_fullscreen()
             elif name.upper() == "Q":
                 gtk.main_quit()
-            elif name in ["p", "P", "Pause"]:
+            elif name == "Pause":
                 self.switch_pause()
             elif name.upper() == "R":
                 self.reset_timer()
-            elif name.upper() == "N":
-                self.switch_mode()
+
+            # Some key events are already handled by toggle actions in the
+            # presenter window, so we must handle them in the content window
+            # only to prevent them from double-firing
+            elif widget is self.c_win:
+                if name.upper() == "P":
+                    self.switch_pause()
+                elif name.upper() == "N":
+                    self.switch_mode()
 
         elif event.type == gtk.gdk.SCROLL:
             if event.direction in [gtk.gdk.SCROLL_RIGHT, gtk.gdk.SCROLL_DOWN]:
@@ -594,7 +612,7 @@
 
 
 
-    def render_page(self, page, widget, wtype=0):
+    def render_page(self, page, widget, wtype):
         """
         Render a page on a widget.
 
@@ -606,6 +624,8 @@
         :type  page: :class:`pympress.document.Page`
         :param widget: the widget on which the page must be rendered
         :type  widget: :class:`gtk.DrawingArea`
+        :param wtype: the type of document to render
+        :type  wtype: integer
         """
 
         # Make sure the widget is initialized
@@ -618,8 +638,6 @@
         # Page size
         pw, ph = page.get_size(wtype)
 
-        """
-        #== Abandon this way of paint the page on a window ==#
         # Manual double buffering (since we use direct drawing instead of
         # calling queue_draw() on the widget)
         widget.window.begin_paint_rect(gtk.gdk.Rectangle(0, 0, ww, wh))
@@ -633,30 +651,10 @@
 
         cr.rectangle(0, 0, pw, ph)
         cr.fill()
-        page.render_cairo(cr)
+        page.render_cairo(cr, wtype)
 
         # Blit off-screen buffer to screen
         widget.window.end_paint()
-<<<<<<< HEAD
-=======
-        """
-
-        #== Instead, use manual buffering like PixbufCache  ==#
-    
-        # Check the minimum scale
-        scale = min(ww/pw, wh/ph)
-
-        # Render
-        pixbuf = gtk.gdk.Pixbuf(gtk.gdk.COLORSPACE_RGB, False, 8, ww, wh)
-        page.render_pixbuf(pixbuf, ww, wh, scale, wtype)
-
-        # Draw pixbuf to the window
-        gc = widget.window.new_gc()
-        widget.window.draw_pixbuf(gc, pixbuf, 0, 0, 0, 0)
-
-        # Save pixbuf to cache
-        self.cache.set(widget.get_name(), page.number(), pixbuf)
->>>>>>> 2ebfec52
 
 
     def restore_current_label(self):
@@ -714,7 +712,6 @@
 
     def switch_pause(self, widget=None, event=None):
         """Switch the timer between paused mode and running (normal) mode."""
-
         if self.paused:
             self.start_time = time.time() - self.delta
             self.paused = False
@@ -798,21 +795,20 @@
 
     def switch_mode(self, widget=None, event=None):
         """
-        Switch the display mode to "Note mode" or "Normal mode" (without notes)
-        """
-        if self.disp_mode :
-            self.disp_mode = 0
-            self.cache.set_widget_type("c_da", 0)
-            self.cache.set_widget_type("p_da_cur", 0)
-            self.cache.set_widget_type("p_da_next", 0)
-        else :
-            self.disp_mode = 1
-            self.cache.set_widget_type("c_da", 1)
-            self.cache.set_widget_type("p_da_cur", 2)
-            self.cache.set_widget_type("p_da_next", 1)
+        Switch the display mode to "Notes mode" or "Normal mode" (without notes)
+        """
+        if self.notes_mode:
+            self.notes_mode = False
+            self.cache.set_widget_type("c_da", PDF_REGULAR)
+            self.cache.set_widget_type("p_da_cur", PDF_REGULAR)
+            self.cache.set_widget_type("p_da_next", PDF_REGULAR)
+        else:
+            self.notes_mode = True
+            self.cache.set_widget_type("c_da", PDF_CONTENT_PAGE)
+            self.cache.set_widget_type("p_da_cur", PDF_NOTES_PAGE)
+            self.cache.set_widget_type("p_da_next", PDF_CONTENT_PAGE)
 
         self.on_page_change(False)
-
 
 
 ##
